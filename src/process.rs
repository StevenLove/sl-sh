--- conflicted
+++ resolved
@@ -291,11 +291,7 @@
                     add_arg_s(args, a)?;
                 }
             }
-<<<<<<< HEAD
-            _ => return Err(LispError::new("Sys command arguements need to be string (or symbols or lists that reduce so strings).")),
-=======
             _ => return Err(LispError::new("Sys command arguments need to be string (or symbols or lists that reduce so strings).")),
->>>>>>> b2c8dd6a
         }
         Ok(())
     }
