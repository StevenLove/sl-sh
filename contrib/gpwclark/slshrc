;; This is a config file for people named price, you would put it in ~/.config/slsh/slshrc to use it.

(ns-import 'shell)
(ns-import 'iterator)


(def default-namespaces (collect-vec (filter (fn (x) (not (= x "user"))) (ns-list))))

;; gpwclark TODOs
;; - getopts!
;; - hash-hashkey -> hashkey built in [(and (hash? test-result) (hash-haskey test-result :error))]
;; - rewrite bash so we don't have gpl in here?
;; - track bkrd processes in PS1? could be helpful?

;; bash-completions.lisp is located in `contrib/gpwclark`
(load "~/.config/sl-sh/bash-completions.lisp")

;; overrides exec hook to use endfix notation
(endfix-on)

;; shell helpers {{{

    (defmacro rsynccp
        "sane defaults for treating rsync like copy.
        Section: user-shell"
        (src target)
        `(rsync -av ,src ,target --progress --inplace --no-compress))

	(defn dsh
		"With no arguments: alias for du ./* -sh
		With any args: provides size of each provided argument
		Section: user-shell"
		(&rest paths)
		(if (= 0 (length paths))
			(| (du ./* -sh) (sort -h))
			(for path in paths (| (du path -sh) (sort -h)))))

	(defn pgz
		"Parallelized gzip.
		cores:
			use lscpu to determine # of cores on box
		compression-ratio:
			- 1 fastest speed, worst compression
			- 9 slowest speed, most compression
			- default is 6

		Section: user-shell"
		(target-name cores compression-ratio &rest dirs)
			(out>
				target-name
				(|
					(eval (str "tar cf - " (str-cat-list " " dirs)))
					(eval (str "pigz  -p " cores  " -" compression-ratio)))))
	(defn dpgz
	"Parallelized un gzip.
	cores:
		use lscpu to determine # of cores on box
	Section: user-shell"
			(target-name cores)
				(pigz --keep --decompress --processes cores target-name))

	(defn fullfp
	"Give me a relative filepath and I'll give you an absolute filepath!
	Section: user-shell"
		(filepath)
		(find $PWD -name filepath))

	(defn mrf
		"most recent files. return ordered list (oldest -> newest) of files in current working dir
		Section: user-shell"
		()
		(str-split " " (str-trim (str (| (/sbin/ls -at) ( tr "\n" " ") (tr -s "[[:blank:]]"))))))

	(defn lftail
		"Provide string to filter results of ls. Newest file that contains
		that string is then \"tail -f\"'d

		Section: user-shell"
		(str-to-tail-f) (do
		(var matching-list (filter (fn (x) (and (fs-file? x) (str-contains str-to-tail-f x))) (mrf)))
		(var tail-target (first (collect matching-list)))
		(tail -f tail-target)))

	(defn cdt
	"cd into the directory with the most recent timestamp
	Section: user-shell
	"
		(&rest args)
			(when (> (length args) 1 )
				(err "cdt supports zero or one arguments."))
			(var most-recent-dir
				(first (collect-vec (filter (fn (x) (and (if (= 1 (length args)) (str-contains (first args) (str x)) #t) (fs-dir? x) (not (= ".." x)) (not (= "." x)))) (mrf)))))
			(eval `(cd ,most-recent-dir)))

;; stdin to clipboard
(defmacro sc
	"pipe things into this and they'll be in your clipboard.
	Section: user-shell
	"
	()
	`(xclip -selection c))

(defmacro this
	"
	put my pwd in my clipboard
	Section: user-shell
	"
	()
	`(| (echo -n (str-trim (str (pwd)))) (sc)))

(defn zh
	"
	fuzzy zsh history search
	Section: user-shell
	"
	()
	(do
		(var raw-zsh-str (str (| (cat ~/.zsh_history) (fzf-tmux))))
		(eval (str "(loose-symbols (" (str-cat-list ";" (rest (str-split ";" raw-zsh-str))) "))"))))

(defn stripcolor
	"remove all color codes from any strings
	Section: user-shell"
	(&rest args)
	(if (< (length args) 2)
		(perl -pe "s/\e\[?.*?[\@-~]//g']" (nth 0 ars))
		(err "Only accepts 0 or 1 arguments")))

;; all find . -iname &rest
(defn ifind
	"pass in a string. list all files in vim whose filenames contain that string.
	Section: user-shell"
	(&rest args)
	(if (< (length args) 2)
		(| (find . -iname (str (nth 0 args))))
		(err "Only accepts 0 or 1 arguments")))


;;results feed into vim
(defn vimifind
	"pass a string. open all files in vim whose filenames contain that string.
	Section: user-shell"
	(&rest args)
	(if (< (length args) 2)
		(let
			((vimargs (str-split
				" "
				(str-trim (str (| (find $PWD -iname (nth 0 args)) (tr "\n" " ")))))))
			(do
				(eval `(vim ,@vimargs))))
		(err "Only accepts 0 or 1 arguments")))

;; }}}

;; java helpers {{{

;;gradle build
(defn g
	"gradle alias that writes all output to \"last_build.log\" and triggers a
	notification letting you know if the command succeeded or failed.

	Section: java"
	(&rest args)
	(let ((log-out-file "last_build.log"))
	(do
		(|
			(var gradle-proc (eval (append-to! (list "./gradlew") args)))
			(tee log-out-file)
		)
		(var gradle-ret-code (wait gradle-proc))
		(var log-out-txt (str "Build log in " log-out-file "\n" (| (cat log-out-file) (tail -n 2) (head -n 2))))
		(var proj-name (str (basename $PWD)))
		(if (= 0 gradle-ret-code)
			(nss-pass (str "PASS! - " proj-name) log-out-txt)
			(nss-fail (str "FAIL! - " proj-name) log-out-txt))
		(= 0 gradle-ret-code))))

(defmacro javad
	"Start the jvm in debug mode, will hang until a debugger connects to jvm on port 5005
	Section: java"
	(&rest args)
		`(java "-agentlib:jdwp=transport=dt_socket,server=y,suspend=y,address=5005" ,@args))
;; }}}


;; custom env settings {{{

;; obviously...
	(export 'EDITOR "vim")

;; use vi keybindings on cli
	(hash-set! *repl-settings* :keybindings :vi)
	(hash-set! *repl-settings* :vi_esc_sequence '("jk" 200))
	(hash-set! *repl-settings* :vi-normal-prompt-prefix (str (bg-color-rgb 255 140 0)))
	(hash-set! *repl-settings* :vi-normal-prompt-suffix (str shell::*bg-default*))

;; syntax highlighting
	(syntax-on)

;; tweak token colors
	(set! tok-default-color shell::*fg-magenta*)
	(set! tok-sys-command-color shell::*fg-green*)
	(set! tok-string-color (fg-color-rgb 255 128 0))

;; you deserve all the information
	(error-stack-on)

;; you never know
	(hash-set! *repl-settings* :max-history 10000)

;; }}}

;; quality of shell life {{{

(alias dkc
"Typing out docker-compose takes forever.
Section: user-shell"
	(docker-compose))

(alias :q
       ":q makes sense as an exit alias
       Section: user-shell"
       (exit))

(alias ls
	"alias ls to a colorified version.
	Section: user-shell"
	(lsd))

;; betterer ls
(alias ll
	"ls -haltr shorcut
	Section: user-shell"
	(lsd -haltr))

;; Replace cd with a version that also runs ls after.
;; Macro to let un-expanded args go to root::cd.
(defmacro cd
	"(= 'cd (do (cd) (ls))) ;; life changing
	Section: user-shell"
	(&rest args) (do
		(if (= (length args) 0)
			(and (root::cd) (ls .))
			(if (= (length args) 1)
				(and (root::cd (first args)) (ls .))
				(err "I take zero or one argument.")))
		nil))
	;; use register-alias to have better syntax highlighting for cd.
	(register-alias 'cd)
;; }}}

;; quality of life {{{
	(defn spl
	"Give it a spelling of a word, it will tell you what words are spelled like it.
	Section: user-shell
	"
	(word)
		(println (str (| (echo (str word)) (aspell -a)))))

(defn weather
	"print weather in terminal
	Section: user-shell"
		()
		(curl wttr.in))
;; }}}

;; notification helpers {{{

(defmacro nss (title msg icon)
	`(notify-send -t 0 ,title ,msg -i ,icon))

(defn persist-nss
	"provide persistent notification via notify-send and libnotify
	Section: notify"
	(title msg)
	(nss title msg "system-software-update"))

(defn nss-pass
	"provide persistent success notification via notify-send and libnotify
	Section: notify"
	(title msg)
	(nss title msg "face-wink"))

(defn nss-fail
	"provide persistent failure notification via notify-send and libnotify
	Section: notify"
	(title msg)
	(nss title msg "process-stop"))

(defn pnss
	"provide fun persistent notification via notify-send and libnotify
	Section: notify"
	(title)
	(persist-nss title (str (fortune))))

;;tell me about it!
(defn tmai
	"provide persistent notification of previous commands return code via notify-send and libnotify
	Section: notify"
	()
	(do
		(var last-ret-val *last-status*)
		(pnss (str "Last program exit status: " last-ret-val  "."))
		last-ret-val))

;; }}}

;; tmux aliases {{{

(defn tmuxls
	"list tmux sessions
	Section: tmux "
	()
	(tmux list-sessions))

(defn tmuxnew
	"new named tmux session
	Section: tmux"
	()
	(tmux new -s))

(defn tmuxkill
	"kill all tmux sessions
	Section: tmux"
	()
	(tmux kill-session -t))

(defn tmuxopen
	"open existing named tmux session or create named session if it does not exist
	Section: tmux"
	(&rest args)
		(if (= (length args) 1)
			(do
				(var tmux-ret-code (tmux a -t (first args)))
				(if (= 0 tmux-ret-code)
					0
					(tmuxnew (first args))))
			(err "Takes one argument, name of tmux session to create.")))

;; }}}

;; time helpers {{{

;; epoch in milliseconds
(defn epochms
	"epoch in milliseconds
	Section: time"
	()
	(str-trim (| (date +%s%N) (cut -b1-13))))

(defn datest
	"human readable eastern time zone
	Section: time"
	()
	(let-env ((TZ ":America/New_York"))
	 (date)))

(defn fromepoch
	"
	takes epoch IN SECONDS and converts to nice date time
	Section: time"
	(time)
	(date -d (str "@" time)))

(defn timestamp
	"simple timestamp for use with naming
	Section: time"
	()
	(date +%Y%m%d_%H%M%S))

;; }}}

;; prompt {{{

(defn get_pwd
	"pwd but replaces home with ~
	Section: prompt"
	()
	(str-cat-list "/" (str-split "/" (str-replace (str-trim $PWD) $HOME "~"))))

;;TODO maybe a version of this that strips out all non first/last char consononants
(defn path_list_trunc
	"take a path string abbreviates it
	Section: prompt"
	(plist)
		(if (> (length plist) 1)
			(if (> (length (first plist)) 0)
				(vec-insert! (path_list_trunc (rest plist)) 0 (str-sub 0 1 (first plist)))
				(path_list_trunc (rest plist)))
			plist))

(defn smaller_path
	"take a path string abbreviates it
	Section: prompt"
	(dir)
	(str-cat-list "/" (path_list_trunc (str-split "/" (str-replace (str-trim dir) $HOME "~")))))

(defn set_prompt_tail
	"used to grab return value of last command and put a non 0 error code in
	the prompt for greater visibility.
	Section: prompt"
	(last-status)
	(if (= last-status 0) "\x1b[39m❄ >\x1b[39m " (str "\x1b[31m(" last-status ")❄ >\x1b[39m ")))

(defn parse_git_branch
	"if in git repo, get the name of the branch
	Section: git"
	() (let ((branch))
	(err>null (set! branch (str (git rev-parse --abbrev-ref HEAD))))
	(if (= branch "")
		(str "")
		(str "(" (str-trim branch) ")"))))

(defn get-build-type () (do
	(var build-type (nth 3 (str-split " " (version))))
	(if (= build-type "debug")
		(str " (" shell::*bg-red* build-type shell::*bg-default* ")")
		"")))

;; TODO maybe list bkrd processes as well in prompt.

(defn colorize-rand (string seed)
    (let* ((fg-color-vec (vec shell::*fg-default* shell::*fg-red*
                            shell::*fg-green* shell::*fg-yellow*
                            shell::*fg-blue* shell::*fg-magenta*
                            shell::*fg-cyan* shell::*fg-white*))
           (ascii-to-int (fn (ascii-char)
                        (str->int (str (bash -c (str "printf \"%d\" \'" ascii-char))))))
           (color (vec-nth
                    fg-color-vec
                    (% (reduce (fn (curr nxt)
                                (+ curr (ascii-to-int nxt))) 0 seed)
                        (length fg-color-vec)))))
        (str color
            string
            shell::*fg-default*)))

(defn colorize-rand-cache (filename color-str seed)
    (let* ((dir (str (temp-dir) "/sl-sh/"))
          (fp (str dir filename)))
      (if (and (fs-exists? fp) (not (fs-dir? fp)))
        (str (str-trim (cat fp)))
        (do
          (var color-val (colorize-rand color-str seed))
          (mkdir -p dir)
          (out> fp (echo color-val))
          color-val))))

(def sl-sh-open-paren (colorize-rand-cache "sl-sh-open-paren" "[" (str $HOST "1")))
(def sl-sh-title (colorize-rand-cache "sl-sh-title" "sl-sh" (str $HOST "4")))
(def sl-sh-close-paren (colorize-rand-cache "sl-sh-close-paren"  "] " (str $HOST "1")))
(def open-paren (colorize-rand-cache "open-paren" "{[ " (str $HOST "7")))
(def host-string (colorize-rand-cache "host-string" $HOST $HOST))
(def close-paren (colorize-rand-cache "close-paren" " ]}" (str $HOST "7")))

;; prompt ensures
;;	1. always a new line above prompt
;;	2. if pushd has been used displays in reverse order dirs to popd
;;	3. current path
;;	4. if in git dir display current branch
;;	5. cursor on near empty line
(defn __prompt ()
    (do
        (var token-str (str-trim *last-command*))
        ;; TODO you can feed read a default argument
        ;; avoid wrap in get-error
        (var ret (get-error (read-all token-str)))
        (when (and
                (= :ok (car ret))
                (> (length token-str) 0)
                (not (empty-seq? token-str)))
            (do
                (set! token-str (collect (reverse (cdr ret))))
                (if (= (first token-str) '$la)
                  (export 'la $la)
                  (export 'la (str (first token-str))))
                (when (> (length token-str) 1)
                  (if (= (nth 1 token-str) '$2la)
                    (export '2la $2la)
                    (export '2la (str (nth 1 token-str)))))
                (when (> (length token-str) 2)
                  (if (= (nth 2 token-str) '$3la)
                    (export '3la $3la)
                    (export '3la (str (nth 2 token-str)))))))
        (var last-status *last-status*)
        (str
            "\n"
            (if (> (length (get-dirs)) 0)
                (collect-str (map smaller_path (reverse (get-dirs))))
                "")
            "\n\r" sl-sh-open-paren sl-sh-title (get-build-type) sl-sh-close-paren open-paren  host-string close-paren ": \x1b[34m" (str-trim (get_pwd)) "/ \x1b[37m" (parse_git_branch) "\n"
            (set_prompt_tail last-status))))

;; }}}

;; i'm fun {{{

(println "		Hey, hey, hey. Don't be mean.")
(println "		We don't have to be mean because,")
(println "		remember, no matter where you go,")
(println "		there you are.")
(println (str "			- Buckaroo Banzai (" (str-trim (| (cat ~/.local/share/sl-sh/history) (grep -v "<ctx>") (wc -l))) ")"))
(intern-stats)

;; }}}

;; machine specific {{{

    (def custom-lisp-config (str "~/.config/sl-sh/" (str-trim (str (cat /etc/hostname))) ".lisp"))
    (if (fs-exists? custom-lisp-config)
        ((fn (result)
            (if (= :ok (car result))
                (cdr result)
                (println (car result) " loading custom lisp config (" custom-lisp-config ")\n" (cdr result))))
             (get-error (load custom-lisp-config)))
        (println (str shell::*fg-red* "Failed loading sl-sh config at " custom-lisp-config shell::*fg-default*)))
;; }}}

;; user ns docs {{{
(def api-page "pages/mydoc/mydoc_api.md")
(pushd "~/development/slsh/docs/")
<<<<<<< HEAD
(let* ((docs-made (get-error
        (when (or
            (not (fs-exists? api-page))
            (= api-page (str-trim (str (find index.markdown -type f -mmin "+1440")))))
        (progn
        (load "mk-docs.lisp")

        (defn filter-non-user-forms (sym-list namespaces) (progn
            (if (empty-seq? namespaces)
                sym-list
                  (recur
                      (collect-vec (filter (fn (x) (progn
                                    (not (in? (ns-symbols (sym (first namespaces))) x))))
                          sym-list))
                  (rest namespaces)))))

        (defn filter-user-undocable-forms (sym-list)
            (var to-filter (list 'custom-lisp-config 'filter-non-user-forms 'filter-user-undocable-forms 'list-of-user-slsh-syms '*repl-settings* '__completion_hook 'default-namespaces 'tok-invalid-color 'tok-default-color 'tok-string-color 'endfix-on 'config-file 'token-str 'all-non-user-namespaces 'build-type 'user-syms 'the-ns 'last-status '*ns-exports* '__line_handler '__exec_hook '__prompt 'tok-slsh-fcn-color 'possible-completions 'all-user-slsh-syms 'all-docstrings))
              (filter (fn (x) (not (in? to-filter x))) sym-list))

        ;; TODO ideally this would live in mk-docs.lisp
        ;; and :user would be an option as param of mkdocs::get-doc-list-for
        (defn list-of-user-slsh-syms () (progn
            (var user-syms (list))
            (var all-non-user-namespaces (append-to! (list) default-namespaces (list "mkdocs" "docparse" "docmd")))
            (for a-ns in (filter
                            (fn (x) (not (in? all-non-user-namespaces x)))
                            (ns-list))
                (append-to! user-syms (ns-symbols (sym a-ns))))
            (var user-forms (filter-non-user-forms user-syms default-namespaces))
            (var partial-docable-user-forms (mkdocs::filter-undocable-forms user-forms))
            (var all-docable-user-forms (filter-user-undocable-forms partial-docable-user-forms))
            (collect-vec all-docable-user-forms)))

        (def all-user-slsh-syms (list-of-user-slsh-syms))
        (def all-docstrings
            (filter (fn (x) (> (length x) 0)) (map (fn (x) (doc (sym x))) (filter (fn (x) (= :ok (car (get-error (doc (sym x)))))) all-user-slsh-syms))))
        ;; check the last modified time of index.markdown and only do this if
        ; has not been done in some amount of time.
        (mkdocs::make-md-file-with-docstrings
            api-page
            (collect-vec all-docstrings))
        (println "Built docs!")))))
    (is-ok (= :ok (car docs-made))))
    (when (not is-ok)
      (println "Failed to make docs! " (cdr docs-made))))
=======

;; only build docs every 24 hours.
(if (= "index.markdown" (str-trim (str (find index.markdown -type f -mmin "+1440"))))
(progn
	(load "mk-docs.lisp")

	(defq all-docstrings
		(map! (fn (x)
			(progn
				(doc (to-symbol x))))
				(mkdocs::filter-user-undocable-forms
					(ns-symbols-only 'user 'root 'shell 'core 'mkdocs 'docparse 'docmd))))

	(mkdocs::make-md-file-with-docstrings "index.markdown" all-docstrings)
	(println "Built docs!"))
	nil) ;; (println "not building docs")

>>>>>>> b2343eb4
(popd)
;; }}}<|MERGE_RESOLUTION|>--- conflicted
+++ resolved
@@ -7,8 +7,6 @@
 (def default-namespaces (collect-vec (filter (fn (x) (not (= x "user"))) (ns-list))))
 
 ;; gpwclark TODOs
-;; - getopts!
-;; - hash-hashkey -> hashkey built in [(and (hash? test-result) (hash-haskey test-result :error))]
 ;; - rewrite bash so we don't have gpl in here?
 ;; - track bkrd processes in PS1? could be helpful?
 
@@ -518,9 +516,8 @@
 
 ;; user ns docs {{{
 (def api-page "pages/mydoc/mydoc_api.md")
-(pushd "~/development/slsh/docs/")
-<<<<<<< HEAD
 (let* ((docs-made (get-error
+        (pushd "~/development/slsh/docs/")
         (when (or
             (not (fs-exists? api-page))
             (= api-page (str-trim (str (find index.markdown -type f -mmin "+1440")))))
@@ -566,24 +563,5 @@
     (is-ok (= :ok (car docs-made))))
     (when (not is-ok)
       (println "Failed to make docs! " (cdr docs-made))))
-=======
-
-;; only build docs every 24 hours.
-(if (= "index.markdown" (str-trim (str (find index.markdown -type f -mmin "+1440"))))
-(progn
-	(load "mk-docs.lisp")
-
-	(defq all-docstrings
-		(map! (fn (x)
-			(progn
-				(doc (to-symbol x))))
-				(mkdocs::filter-user-undocable-forms
-					(ns-symbols-only 'user 'root 'shell 'core 'mkdocs 'docparse 'docmd))))
-
-	(mkdocs::make-md-file-with-docstrings "index.markdown" all-docstrings)
-	(println "Built docs!"))
-	nil) ;; (println "not building docs")
-
->>>>>>> b2343eb4
 (popd)
 ;; }}}