--- conflicted
+++ resolved
@@ -2,9 +2,6 @@
 ;;; are always available.
 
 ; XXX TODO- use a gensym in shell-reader so we can more consistently detect these.
-<<<<<<< HEAD
-(def maybe-docstring? (fn (test-form)
-=======
 (def maybe-docstring?
 "Usage: (maybe-docstring? form)
 
@@ -18,7 +15,6 @@
 (test::assert-false (maybe-docstring? '(1 2 3)))
 "
     (fn (test-form)
->>>>>>> b2c8dd6a
                           (or (string? test-form)
                               (and (list? test-form)
                                    (symbol? (car test-form))
@@ -48,36 +44,6 @@
               ((fn (ars body doc-str)
                 (if (< (length args) 2) (err "defmacro: Wrong number of args."))
                 (if (maybe-docstring? (vec-nth args 0))
-<<<<<<< HEAD
-                  (do
-                    (var doc-str (vec-nth args 0))
-                    (set! ars (vec-nth args 1))
-                    (set! body (vec-slice args 2))
-                    `(do (def ,name ,doc-str (macro ,ars ,@body)) nil))
-                  (do
-                    (set! ars (vec-nth args 0))
-                    (set! body (vec-slice args 1))
-                    `(def ,name (macro ,ars ,@body))))))))
-
-(defmacro lex 
-            "Usage: (lex exp0 ... expN) -> expN
-
-Evaluatate each form and return the last like do but it creates a new lexical scope around the call.
-This is basically like wrapping in a fn call but without the fn call or like a let
-without the initial bindings (you can use var to bind symbols in the new scope instead).
-
-Section: core
-
-Example:
-(def test-do-one \"One1\")
-(def test-do-two \"Two1\")
-(def test-do-three (lex (var test-do-one \"One\")(set! test-do-two \"Two\")(test::assert-equal \"One\" test-do-one)\"Three\"))
-(test::assert-equal \"One1\" test-do-one)
-(test::assert-equal \"Two\" test-do-two)
-(test::assert-equal \"Three\" test-do-three)
-"
-  (&rest lex-body) `((fn () ,@lex-body)))
-=======
                     (do
                      (set! doc-str (vec-nth args 0))
                      (set! ars (vec-nth args 1))
@@ -87,7 +53,6 @@
                      (set! ars (vec-nth args 0))
                      (set! body (vec-slice args 1))
                       `(def ,name (macro ,ars ,@body)))))nil nil nil)))))
->>>>>>> b2c8dd6a
 
 (defmacro ns-export
 "Export a symbol or list of symbols to be imported into other namespaces.
@@ -114,37 +79,6 @@
                          (vec-set! import 2 (sym ,namespace "::" symbol))
                          (eval import))))))
 
-<<<<<<< HEAD
-(defmacro internal-fn
-"
-Template for macros that define functions, can pass an 'op' like def or set.
-Intended for use by other core macros.
-
-Section: core
-
-Example:
-; tested in defn and varfn.
-t
-"
-    (op name &rest args)
-    ((fn ()
-         (if (< (length args) 1) (err (str "defn: Wrong number of args creating " name)))
-         (var ars nil)
-         (var body nil)
-         (if (maybe-docstring? (vec-nth args 0))
-           (do
-             (if (< (length args) 2) (err "defn: Wrong number of args."))
-             (var doc-str (vec-nth args 0))
-             (set! ars (vec-nth args 1))
-             (set! body (if (> (length args) 2) (vec-slice args 2) (vec nil)))
-             `(,op ,name ,doc-str (fn ,ars (block ,name ,@body))))
-           (do
-             (set! ars (vec-nth args 0)) 
-             (set! body (if (> (length args) 1) (vec-slice args 1) (vec nil)))
-             `(,op ,name (fn ,ars (block ,name ,@body))))))))
-
-=======
->>>>>>> b2c8dd6a
 (defmacro defn
 "
 Define a named function in the current namespace.
@@ -424,55 +358,6 @@
 (assert-equal \"opt-three\" (select-option-def 3))
 (assert-equal \"default\" (select-option-def 4))
 "
-<<<<<<< HEAD
-    (&rest branches)
-    ((fn ()
-        (var out_list (list))
-        (var make-action (fn (action)
-            (if (seq? action)
-                `(do ,@action)
-                `action)))
-        (var make-cond (fn (condition action others)
-            (if (empty-seq? others)
-                `(,condition ,(make-action action) nil)
-                `(,condition ,(make-action action) ,@(make-cond (first (first others)) (rest (first others)) (rest others))))))
-        `(if ,@(make-cond (first (first branches)) (rest (first branches)) (rest branches))))))
-
-(defmacro let
-"
-Takes list, vals, of form ((binding0 sexp0) (binding1 sexp1) ...) and evaluates
-let-body with all values of binding bound to the result of the evaluation of
-sexp.
-
-Section: core
-
-Example:
-(def test-do-one \"One1\")
-(def test-do-two \"Two1\")
-(def test-do-three (let ((test-do-one \"One\")) (set! test-do-two \"Two\")(test::assert-equal \"One\" test-do-one)\"Three\"))
-(test::assert-equal \"One1\" test-do-one)
-(test::assert-equal \"Two\" test-do-two)
-(test::assert-equal \"Three\" test-do-three)
-"
-    (vals &rest let-body)
-    (var vars (make-vec (length vals)))
-    (var binds (make-vec (length vals)))
-      ((fn (plist)
-        (if (> (length plist) 0)
-          (do
-            (var el (car plist))
-            (if (= 1 (length el))
-              (do
-                (vec-push! vars (car el))
-                (vec-push! binds (list)))
-              (if (= 2 (length el))
-                (do
-                  (vec-push! vars (car el))
-                  (vec-push! binds (car (cdr el))))
-                (err "ERROR: invalid bindings on let")))
-            (recur (cdr plist)))))vals)
-      `((fn ,vars ,@let-body) ,@binds))
-=======
   (&rest branches)
   ((fn ()
        (let ((out_list (list))
@@ -485,7 +370,6 @@
                                 `(,condition ,(make-action action) nil)
                                 `(,condition ,(make-action action) ,@(make-cond (first (first others)) (rest (first others)) (rest others)))))))
          `(if ,@(make-cond (first (first branches)) (rest (first branches)) (rest branches)))))))
->>>>>>> b2c8dd6a
 
 (defmacro func?
 "
