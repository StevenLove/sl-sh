; core should be loaded into the root namespace (ie it does not set a namespace).
(def prim-print-backtrace (fn (backtrace) 
(def first (fn
    (obj)
    (if (vec? obj) (if (vec-empty? obj) nil (vec-nth obj 0))
        (list? obj) (car obj)
        (err "Not a vector or list"))))
(def rest (fn
    (obj)
    (if (vec? obj) (vec-slice obj 1)  ; XXX deal with empty vector (don't make it nil).
        (list? obj) (cdr obj)
        (err "Not a vector or list"))))

    (if (not (vec-empty? backtrace))
        (do
          (var b (first backtrace))
          (print (if (var file (meta-file-name b)) file "??????") ":\t"
               "line " (if (var line (meta-line-no b)) line "??") ":\t"
               "column " (if (var col (meta-column-no b)) col "??") "\n")
          (recur (rest backtrace))))))

(def prim-print-error (fn (error)
    (if (= :error (car error))
        (do
            (println (car (cdr error)))
            (prim-print-backtrace (car (cdr (cdr error)))))
        (err "Not an error!"))))

(def result (get-error (do
(load "core.lisp"))))

(if (= :error (car result)) (prim-print-error result))

(def result (get-error (do
(defn error-stack-on
"Currently a no-op, used to turn on error stacks.

Section: core

Example:
; no-op
(error-stack-on)
"
      () nil)

(defn error-stack-off
"Currently a no-op, used to turn off error stacks.

Section: core

Example:
; no-op
(error-stack-off)
"
      () nil)

; For compat.
(defmacro progn
"Synonym for 'do', use it instead (this is depricated).

Section: core

Example:
;see do
t
"
  (&rest args) `(do ,@args))

(def *last-status* 0)
(def *last-command* "")

(def *repl-settings* (make-hash))
(hash-set! *repl-settings* :keybindings :emacs)

(load "seq.lisp")
(load "struct.lisp")
(load "iterator.lisp")
(load "shell.lisp")
<<<<<<< HEAD
(load "test.lisp"))
;; load lib.lisp last so ns-auto-export is last exported symbol
(load "lib.lisp")))
=======
(load "test.lisp")
; XXX Move this up
(load "lib.lisp"))))
>>>>>>> ab4196f2

(if (= :error (car result)) (prim-print-error result))

; Do not leave this stuff laying around the root scope.
(undef result)
(undef prim-print-backtrace)
(undef prim-print-error)

(if (ns-exists? 'user) (ns-enter 'user) (ns-create 'user))

(if (def? *load-slshrc*)
  (do
    (def config-file "$HOME$/.config/sl-sh/slshrc")
    (if (not (fs-exists? config-file)) (write-string (open config-file :create) *slshrc-src*))
    (load "slshrc")))

(if (def? *interactive*)
  (do
    (if (not (def? repl))(def repl shell::repl))
    (repl)))

(if (def? *run-script*)
  (do
    (def result (get-error (load *run-script*)))
    (if (= :error (car result))
      (shell::print-error result))))
<|MERGE_RESOLUTION|>--- conflicted
+++ resolved
@@ -76,15 +76,9 @@
 (load "struct.lisp")
 (load "iterator.lisp")
 (load "shell.lisp")
-<<<<<<< HEAD
-(load "test.lisp"))
-;; load lib.lisp last so ns-auto-export is last exported symbol
-(load "lib.lisp")))
-=======
 (load "test.lisp")
 ; XXX Move this up
 (load "lib.lisp"))))
->>>>>>> ab4196f2
 
 (if (= :error (car result)) (prim-print-error result))
 
