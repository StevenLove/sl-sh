--- conflicted
+++ resolved
@@ -68,13 +68,10 @@
         exemption_set.insert("*int-max*");
         exemption_set.insert("prn");
         exemption_set.insert("pr");
-<<<<<<< HEAD
         exemption_set.insert("fprn");
         exemption_set.insert("fpr");
-=======
         exemption_set.insert("eprn");
         exemption_set.insert("epr");
->>>>>>> 1524f5a3
         exemption_set.insert("sizeof-value");
         exemption_set.insert("dump-regs");
         exemption_set.insert("dasm");
@@ -481,18 +478,6 @@
 
 fn doc_map(vm: &mut SloshVm, registers: &[Value]) -> VMResult<Value> {
     let mut i = registers.iter();
-<<<<<<< HEAD
-    vm.pause_gc();
-    let res = match (i.next(), i.next()) {
-        (Some(Value::Symbol(g)), None) => match SloshDoc::new(*g, vm, Namespace::Global) {
-            Ok(slosh_doc) => Value::sl_from(slosh_doc, vm),
-            Err(DocError::ExemptFromProperDocString { symbol: _ }) => {
-                let map = SloshDoc::nil_doc_map(vm);
-                Ok(vm.alloc_map(map))
-            }
-            Err(e) => Err(VMError::from(e)),
-        },
-=======
     match (i.next(), i.next()) {
         (Some(Value::Symbol(g)), None) => {
             // Pause GC so that we don't wind up collecting any strings used to build the doc map
@@ -510,11 +495,8 @@
             vm.unpause_gc();
             res
         }
->>>>>>> 1524f5a3
         _ => Err(VMError::new_vm("takes one argument (symbol)".to_string())),
-    };
-    vm.unpause_gc();
-    res
+    }
 }
 
 /// Each doc has a tag in its `Section:` definition by convention that logically groups functions.
