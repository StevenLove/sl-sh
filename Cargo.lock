--- conflicted
+++ resolved
@@ -616,11 +616,7 @@
 
 [[package]]
 name = "sl-sh"
-<<<<<<< HEAD
-version = "0.9.46"
-=======
-version = "0.9.48"
->>>>>>> 439cf008
+version = "0.9.49"
 dependencies = [
  "cfg-if",
  "chrono",
